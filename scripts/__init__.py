--- conflicted
+++ resolved
@@ -3,9 +3,5 @@
 from .tokenide import TokenIDESheet
 from .trie import TokenTrie
 
-<<<<<<< HEAD
-__all__ = ["Token", "Tokens", "OsVersion", "OsVersions", "Translation", "TokenTrie",
-           "to_json", "validate"]
-=======
-__all__ = ["Token", "Tokens", "OsVersion", "OsVersions", "Translation", "TokenIDESheet", "TokenTrie"]
->>>>>>> a8f5d28b
+__all__ = ["Token", "Tokens", "OsVersion", "OsVersions", "Translation",
+           "TokenTrie", "TokenIDESheet", "to_json", "validate"]